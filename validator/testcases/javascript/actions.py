import types

import traverser as js_traverser
from jstypes import *

def trace_member(traverser, node):
    "Traces a MemberExpression and returns the appropriate object"
    
    traverser._debug("TESTING>>%s" % node["type"])
    if node["type"] == "MemberExpression":
        # x.y or x[y]
<<<<<<< HEAD
        # x = base
        base = trace_member(traverser, node["object"])
        if not isinstance(base, JSWrapper):
            base = JSWrapper(base, traverser=traverser)

        # If we've got an XPCOM wildcard, just return the base, minus the WC
        if base.is_global and \
                "xpcom_wildcard" in base.value:
            del base.value["xpcom_wildcard"]
            return base

        if node["property"]["type"] == "Identifier":
            # y = token identifier
            return base.get(traverser=traverser,
                            name=node["property"]["name"])
        else:
            # y = literal value
            property = traverser._traverse_node(node["property"])
            return property.get_literal_value()
=======
        traverser._debug("MEMBER_EXP>>BASE")
        traverser.debug_level += 1
        base = trace_member(traverser, node["object"])
        traverser.debug_level -= 1
        
        traverser._debug("MEMBER_EXP>>MEMBER>>%s" % node["property"]["type"])
        traverser.debug_level += 1
        # base = x
        if node["property"]["type"] == "Identifier":
            # y = token identifier
            name = node["property"]["name"]
            traverser._debug("MEMBER_EXP>>MNAME>>%s" % name)
            test_identifier(traverser, name)
            traverser.debug_level -= 1
            return base.get(traverser, name)
        else:
            # y = literal value
            property = traverser._traverse_node(node["property"])
            if isinstance(property, js_traverser.JSWrapper):
                property_value = property.get_literal_value()
                traverser._debug("MEMBER_EXP>>MNAME>>%s" % str(property_value))

                # Test the identifier to see if it's banned or what
                test_identifier(traverser, property_value)

                traverser.debug_level -= 1
                traverser._debug("MEMBER_EXP>>HASMEM>>%s" %
                        "y" if base.has_property(property_value) else "n")
                return base.get(traverser, property_value) if \
                       base.has_property(property_value) else \
                       None
>>>>>>> 937839a7

    elif node["type"] == "Identifier":
        traverser._debug("MEMBER_EXP>>ROOT:IDENTIFIER")
        return traverser._seek_variable(node["name"])
    else:
        traverser._debug("MEMBER_EXP>>ROOT:EXPRESSION")
        # It's an expression, so just try your damndest.
        traversed = traverser._traverse_node(node)
        if not isinstance(traversed, JSWrapper):
            return JSWrapper(traversed, traverser=traverser)
        return traversed

def test_identifier(traverser, name):
    "Tests whether an identifier is banned"
    
    if name in js_traverser.BANNED_IDENTIFIERS:
        traverser.err.error(("testcases_scripting",
                             "create_identifier",
                             "banned_identifier"),
                            "Banned JavaScript Identifier",
                            ["An identifier was used in the JavaScript that "
                             "is not allowed due to security restrictions.",
                             "Identifier: %s" % name],
                            filename=traverser.filename,
                            line=traverser.line,
                            column=traverser.position,
                            context=traverser.context)


def _function(traverser, node):
    "Prevents code duplication"
    
    me = JSObject()
    
    # Replace the current context with a prototypeable JS object.
    traverser._pop_context()
    traverser._push_context(me)
    traverser._debug("THIS_PUSH")
    traverser.this_stack.append(me) # Allow references to "this"
    
    # Declare parameters in the local scope
    params = []
    for param in node["params"]:
        if param["type"] == "Identifier":
            params.append(param["name"])
        elif param["type"] == "ArrayPattern":
            for element in param["elements"]:
                params.append(element["name"])
    
    local_context = traverser._peek_context(2)
    for param in params:
        var = JSWrapper(lazy=True, traverser=traverser)
        
        # We can assume that the params are static because we don't care about
        # what calls the function. We want to know whether the function solely
        # returns static values. If so, it is a static function.
        #var.dynamic = False
        local_context.set(param, var)
    
    traverser._traverse_node(node["body"])

    # Since we need to manually manage the "this" stack, pop off that context.
    traverser._debug("THIS_POP")
    traverser.this_stack.pop()
    
    return me

def _define_function(traverser, node):
    "Makes a function happy"
    
    me = _function(traverser, node)
    me = js_traverser.JSWrapper(value=me,
                                traverser=traverser,
                                callable=True)
    traverser._peek_context(2).set(node["id"]["name"], me)
    
    return True

def _func_expr(traverser, node):
    "Represents a lambda function"
    
    # Collect the result as an object
    results = _function(traverser, node)
<<<<<<< HEAD
    if not isinstance(results, JSWrapper):
        return JSWrapper(value=results, traverser=traverser)
    return results
=======
    return js_traverser.JSWrapper(value=results,
                                  traverser=traverser,
                                  callable=True)
>>>>>>> 937839a7

def _define_with(traverser, node):
    "Handles `with` statements"
    
    object_ = traverser._traverse_node(node["object"])
    if not isinstance(object_, traverser.JSObject):
        # If we don't get an object back (we can't deal with literals), then
        # just fall back on standard traversal.
        return False
    
    traverser.contexts[-1] = object_

def _define_var(traverser, node):
    "Creates a local context variable"
    
    traverser._debug("VARIABLE_DECLARATION")
    traverser.debug_level += 1
    
    for declaration in node["declarations"]:

        # It could be deconstruction of variables :(
        if declaration["id"]["type"] == "ArrayPattern":
            
            vars = []
            for element in declaration["id"]["elements"]:
                if element is None:
                    vars.append(None)
                    continue
                vars.append(element["name"])

            # The variables are not initialized
            if declaration["init"] is None:
                # Simple instantiation; no initialization
                for var in vars:
                    if not var:
                        continue
                    traverser._set_variable(var, None)

            # The variables are declared inline
            elif declaration["init"]["type"] == "ArrayPattern":
                # TODO : Test to make sure len(values) == len(vars)
                for value in declaration["init"]["elements"]:
                    if var[0]:
                        traverser._set_variable(
                                var[0],
                                JSWrapper(traverser._traverse_node(value),
                                          traverser=traverser))
                    var = var[1:] # Pop off the first value

            # It's being assigned by a JSArray (presumably)
            else:
                pass
                # TODO : Once JSArray is fully implemented, do this!

        elif declaration["id"]["type"] == "ObjectPattern":
            # This is craziness. I don't even know how to handle this sanely.
            pass
        else:
            var_name = declaration["id"]["name"]
            traverser._debug("NAME>>%s" % var_name)
            
            var_value = traverser._traverse_node(declaration["init"])
            traverser._debug("VALUE>>%s" % (var_value.output()
                                            if var_value is not None
                                            else "None"))
            
            if not isinstance(var_value, JSWrapper):
                var = JSWrapper(value=var_value,
                                const=(node["kind"]=="const"),
                                traverser=traverser)
            else:
                var = var_value
                var.const = node["kind"] == "const"
            traverser._set_variable(var_name, var)
            
    traverser.debug_level -= 1
    
    # The "Declarations" branch contains custom elements.
    return True

def _define_obj(traverser, node):
    "Creates a local context object"
    
    var = JSObject()
    for prop in node["properties"]:
        var_name = ""
        key = prop["key"]
        if key["type"] == "Literal":
            var_name = key["value"]
        else:
            var_name = key["name"]
        var_value = traverser._traverse_node(prop["value"])
        var.set(var_name, var_value)
        
        # TODO: Observe "kind"
    
    if not isinstance(var, JSWrapper):
        return JSWrapper(var, lazy=True, traverser=traverser)
    var.lazy = True
    return var

def _define_array(traverser, node):
    "Instantiates an array object"
    
    arr = JSArray()
    for elem in node["elements"]:
        arr.elements.append(traverser._traverse_node(elem))
    
    return arr

def _define_literal(traverser, node):
    "Creates a JSVariable object based on a literal"

    var = JSLiteral(node["value"])
    return JSWrapper(var, traverser=traverser)

def _call_expression(traverser, node):
    args = node["arguments"]

    member = traverser._traverse_node(node["callee"])
    if member.is_global and \
       "dangerous" in member.value and \
       isinstance(member.value["dangerous"], types.LambdaType):
        dangerous = member.value["dangerous"]

        t = traverser._traverse_node
        result = dangerous(a=args, t=t)
        if result:
            # Generate a string representation of the params
            params = ", ".join([str(t(p).get_literal_value()) for p in args])
            traverser.err.warning(("testcases_javascript_actions",
                                   "_call_expression",
                                   "called_dangerous_global"),
                                  "Global called in dangerous manner",
                                  result if isinstance(result, str) else
                                  "A global function was called using a set "
                                  "of dangerous parameters. These parameters "
                                  "have been disallowed.",
                                  traverser.filename,
                                  line=traverser.line,
                                  column=traverser.position,
                                  context=traverser.context)
    elif node["callee"]["type"] == "MemberExpression" and \
         node["callee"]["property"]["type"] == "Identifier":
        identifier_name = node["callee"]["property"]["name"]
        simple_args = [traverser._traverse_node(a) for a in args]
        if (identifier_name == "createElement" and
            simple_args and
            str(simple_args[0].get_literal_value()).lower() == "script") or \
           (identifier_name == "createElementNS" and
            len(simple_args) > 1 and
            "script" in str(simple_args[1].get_literal_value())):
            traverser.err.warning(("testcases_javascript_actions",
                                   "_call_expression",
                                   "called_createelement"),
                                  "createElement() used to create script tag",
                                  "The createElement() function was used to "
                                  "create a script tag in a JavaScript file. "
                                  "Add-ons are not allowed to create script "
                                  "tags or load code dynamically from the web.",
                                  traverser.filename,
                                  line=traverser.line,
                                  column=traverser.position,
                                  context=traverser.context)
        elif (identifier_name == "createElement" and
              simple_args and
              not (simple_args[0].is_literal() or
                   isinstance(simple_args[0].get_literal_value(), str))) or \
             (identifier_name == "createElementNS" and
              len(simple_args) > 1 and
              not (simple_args[1].is_literal() or
                   isinstance(simple_args[1].get_literal_value(), str))):
            traverser.err.warning(("testcases_javascript_actions",
                                   "_call_expression",
                                   "createelement_variable"),
                                  "Variable element type being created",
                                  ["createElement or createElementNS were used "
                                   "with a variable rather than a raw string. "
                                   "Literal values should be used when taking "
                                   "advantage of the element creation "
                                   "functions.",
                                   "E.g.: createElement('foo') rather than "
                                   "createElement(el_type)"],
                                  traverser.filename,
                                  line=traverser.line,
                                  column=traverser.position,
                                  context=traverser.context)


    if member.is_global and "return" in member.value:
        return member.value["return"](wrapper=member,
                                      arguments=args,
                                      traverser=traverser)

    return True

def _call_settimeout(a,t):
    """Handler for setTimeout and setInterval. Should determine whether a[0]
    is a lambda function or a string. Strings are banned, lambda functions are
    ok. Since we can't do reliable type testing on other variables, we flag
    those, too."""

    return (not a) or a[0]["type"] != "FunctionExpression"

def _expression(traverser, node):
    "Evaluates an expression and returns the result"
    result = traverser._traverse_node(node["expression"])
    if not isinstance(result, JSWrapper):
        return JSWrapper(result, traverser=traverser)
    return result
    
def _get_this(traverser, node):
    "Returns the `this` object"
    
    if not traverser.this_stack:
        return JSWrapper(traverser=traverser)
    
    return traverser.this_stack[-1]

def _new(traverser, node):
    "Returns a new copy of a node."
    
    # We don't actually process the arguments as part of the flow because of
    # the Angry T-Rex effect. For now, we just traverse them to ensure they
    # don't contain anything dangerous.
    args = node["arguments"]
    if isinstance(args, list):
        for arg in args:
            traverser._traverse_node(arg)
    else:
        traverser._traverse_node(args)
    
    elem = traverser._traverse_node(node["callee"])
    if not isinstance(elem, JSWrapper):
        elem = JSWrapper(elem, traverser=traverser)
    if elem.is_global:
        elem.value["overwriteable"] = True
    return elem

def _ident(traverser, node):
    "Initiates an object lookup on the traverser based on an identifier token"

    name = node["name"]

    # Ban bits like "newThread"
    test_identifier(traverser, name)

    if traverser._is_local_variable(name) or \
       traverser._is_global(name):
        # This function very nicely wraps with JSWrapper for us :)
        found = traverser._seek_variable(name)
        return found

    # If the variable doesn't exist, we're going to create a placeholder for
    # it. The placeholder can have stuff assigned to it by things that work
    # like _expr_assignment
    result = JSWrapper(traverser=traverser)
    traverser._set_variable(name, result)
    return result

def _expr_assignment(traverser, node):
    "Evaluates an AssignmentExpression node."
    
    traverser._debug("ASSIGNMENT_EXPRESSION")
    traverser.debug_level += 1

    traverser._debug("ASSIGNMENT>>PARSING RIGHT")
    right = traverser._traverse_node(node["right"])
    right = JSWrapper(right, traverser=traverser)
    lit_right = right.get_literal_value()
    
    traverser._debug("ASSIGNMENT>>PARSING LEFT")
    left = traverser._traverse_node(node["left"])
    traverser._debug("ASSIGNMENT>>DONE PARSING LEFT")
    
    if isinstance(left, JSWrapper):
        lit_left = left.get_literal_value()
        
        # Don't perform an operation on None. Python freaks out
        if lit_left is None:
            lit_left = 0
        if lit_right is None:
            lit_right = 0

        if isinstance(lit_left, (str, unicode)) or \
           isinstance(lit_right, (str, unicode)):
            lit_left = str(lit_left)
            lit_right = str(lit_right)

        gnum = _get_as_num
        # All of the assignment operators
        operators = {"=":lambda:right,
                     "+=":lambda:lit_left + lit_right,
                     "-=":lambda:gnum(lit_left) - gnum(lit_right),
                     "*=":lambda:gnum(lit_left) * gnum(lit_right),
                     "/=":lambda:gnum(lit_left) / gnum(lit_right),
                     "%=":lambda:gnum(lit_left) % gnum(lit_right),
                     "<<=":lambda:gnum(lit_left) << gnum(lit_right),
                     ">>=":lambda:gnum(lit_left) >> lit_right,
                     ">>>=":lambda:math.fabs(gnum(lit_left)) >> gnum(lit_right),
                     "|=":lambda:gnum(lit_left) | gnum(lit_right),
                     "^=":lambda:gnum(lit_left) ^ gnum(lit_right),
                     "&=":lambda:gnum(lit_left) & gnum(lit_right)}
        
        token = node["operator"]
        traverser._debug("ASSIGNMENT>>OPERATION:%s" % token)
        if token not in operators:
            traverser._debug("ASSIGNMENT>>OPERATOR NOT FOUND")
            traverser.debug_level -= 1
            return left
        
        traverser._debug("ASSIGNMENT::LEFT>>%s" % str(left.is_global))
        traverser._debug("ASSIGNMENT::RIGHT>>%s" % str(operators[token]()))
        left.set_value(operators[token](), traverser=traverser)
        traverser.debug_level -= 1
        return left
    
    # Though it would otherwise be a syntax error, we say that 4=5 should
    # evaluate out to 5.
    traverser.debug_level -= 1
    return right

def _expr_binary(traverser, node):
    "Evaluates a BinaryExpression node."
    
    traverser.debug_level += 1

    traverser._debug("BIN_EXP>>LEFT")
    traverser.debug_level += 1

    left = traverser._traverse_node(node["left"])
    left = JSWrapper(left, traverser=traverser)

    traverser.debug_level -= 1

    traverser._debug("BIN_EXP>>RIGHT")
    traverser.debug_level += 1

    right = traverser._traverse_node(node["right"])
    right = JSWrapper(right, traverser=traverser)

    traverser.debug_level -= 1
    
    left_wrap = left
    left = left.get_literal_value()
    right_wrap = right
    right = right.get_literal_value()

    operator = node["operator"]
    traverser._debug("BIN_OPERATOR>>%s" % operator)

    type_operators = (">>", "<<", ">>>")
    gnum = _get_as_num
    operators = {
        "==": lambda: left == right or gnum(left) == gnum(right),
        "!=": lambda: left != right,
        "===": lambda: left == right,
        "!==": lambda: not (type(left) == type(right) or left != right),
        ">": lambda: left > right,
        "<": lambda: left < right,
        "<=": lambda: left <= right,
        ">=": lambda: left >= right,
        "<<": lambda: gnum(left) << gnum(right),
        ">>": lambda: gnum(left) >> gnum(right),
        ">>>": lambda: math.fabs(gnum(left)) >> gnum(right),
        "+": lambda: left + right,
        "-": lambda: gnum(left) - gnum(right),
        "*": lambda: gnum(left) * gnum(right),
        "/": lambda: gnum(left) / gnum(right),
        "in": lambda: right_wrap.contains(left),
        # TODO : implement instanceof
    }

    traverser.debug_level -= 1
    
    operator = node["operator"]
    output = None
    if operator in type_operators and (
       left is None or right is None):
        output = False
    elif operator in operators:
        try:
            traverser._debug("BIN_EXP>>OPERATION FAILED!")
            output = operators[operator]()
        except:
            return JSWrapper(traverser=traverser)
    
    if not isinstance(output, JSWrapper):
        return JSWrapper(output, traverser=traverser)
    return output

def _expr_unary(traverser, node):
    "Evaluates a UnaryExpression node"

    expr = traver._traverse_node(node["argument"])
    expr_lit = expr.get_literal_value()
    expr_num = _get_as_num(expr_lit)

    operators = {"-":lambda:-1 * expr_num,
                 "+":expr_num,
                 "!":not expr_lit,
                 "~":-1 * (expr_num + 1),
                 "void":None,
                 "typeof":_expr_unary_typeof(expr),
                 "delete":None} # We never want to empty the context

def _expr_unary_typeof(wrapper):
    "Evaluates the type of an object"
    
    if wrapper.callable:
        return "function"

    value = wrapper.value
    if value is None:
        return "undefined"
    elif isinstance(value, (js_traverser.JSObject,
                            js_traverser.JSPrototype,
                            js_traverser.JSArray)):
        return "object"
    elif isinstance(value, js_traverser.JSLiteral):
        value = value.value

        if isinstance(value, (int, long, float)):
            return "number"
        elif isinstance(value, bool):
            return "boolean"
        elif isinstance(value, types.StringTypes):
            return "string"

def _get_as_num(value):
    "Returns the JS numeric equivalent for a value"

    if value is None:
        return False

    try:
        if isinstance(value, str):
            return float(value)
        elif isinstance(value, int) or isinstance(value, float):
            return value
        else:
            return int(value)

    except:
        return 0
<|MERGE_RESOLUTION|>--- conflicted
+++ resolved
@@ -9,7 +9,6 @@
     traverser._debug("TESTING>>%s" % node["type"])
     if node["type"] == "MemberExpression":
         # x.y or x[y]
-<<<<<<< HEAD
         # x = base
         base = trace_member(traverser, node["object"])
         if not isinstance(base, JSWrapper):
@@ -23,48 +22,17 @@
 
         if node["property"]["type"] == "Identifier":
             # y = token identifier
+            test_identifier(traverser, node["property"]["name"])
             return base.get(traverser=traverser,
                             name=node["property"]["name"])
         else:
             # y = literal value
             property = traverser._traverse_node(node["property"])
             return property.get_literal_value()
-=======
-        traverser._debug("MEMBER_EXP>>BASE")
-        traverser.debug_level += 1
-        base = trace_member(traverser, node["object"])
-        traverser.debug_level -= 1
-        
-        traverser._debug("MEMBER_EXP>>MEMBER>>%s" % node["property"]["type"])
-        traverser.debug_level += 1
-        # base = x
-        if node["property"]["type"] == "Identifier":
-            # y = token identifier
-            name = node["property"]["name"]
-            traverser._debug("MEMBER_EXP>>MNAME>>%s" % name)
-            test_identifier(traverser, name)
-            traverser.debug_level -= 1
-            return base.get(traverser, name)
-        else:
-            # y = literal value
-            property = traverser._traverse_node(node["property"])
-            if isinstance(property, js_traverser.JSWrapper):
-                property_value = property.get_literal_value()
-                traverser._debug("MEMBER_EXP>>MNAME>>%s" % str(property_value))
-
-                # Test the identifier to see if it's banned or what
-                test_identifier(traverser, property_value)
-
-                traverser.debug_level -= 1
-                traverser._debug("MEMBER_EXP>>HASMEM>>%s" %
-                        "y" if base.has_property(property_value) else "n")
-                return base.get(traverser, property_value) if \
-                       base.has_property(property_value) else \
-                       None
->>>>>>> 937839a7
 
     elif node["type"] == "Identifier":
         traverser._debug("MEMBER_EXP>>ROOT:IDENTIFIER")
+        test_identifier(traverser, node["name"])
         return traverser._seek_variable(node["name"])
     else:
         traverser._debug("MEMBER_EXP>>ROOT:EXPRESSION")
@@ -77,7 +45,8 @@
 def test_identifier(traverser, name):
     "Tests whether an identifier is banned"
     
-    if name in js_traverser.BANNED_IDENTIFIERS:
+    import predefinedentities
+    if name in predefinedentities.BANNED_IDENTIFIERS:
         traverser.err.error(("testcases_scripting",
                              "create_identifier",
                              "banned_identifier"),
@@ -145,15 +114,9 @@
     
     # Collect the result as an object
     results = _function(traverser, node)
-<<<<<<< HEAD
     if not isinstance(results, JSWrapper):
         return JSWrapper(value=results, traverser=traverser)
     return results
-=======
-    return js_traverser.JSWrapper(value=results,
-                                  traverser=traverser,
-                                  callable=True)
->>>>>>> 937839a7
 
 def _define_with(traverser, node):
     "Handles `with` statements"
@@ -535,11 +498,7 @@
        left is None or right is None):
         output = False
     elif operator in operators:
-        try:
-            traverser._debug("BIN_EXP>>OPERATION FAILED!")
-            output = operators[operator]()
-        except:
-            return JSWrapper(traverser=traverser)
+        output = operators[operator]()
     
     if not isinstance(output, JSWrapper):
         return JSWrapper(output, traverser=traverser)
