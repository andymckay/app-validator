--- conflicted
+++ resolved
@@ -15,7 +15,6 @@
         self.tier = 4
         self.ids = []
 
-<<<<<<< HEAD
     def failed(self):
         "Returns whether messages have been reported"
         return bool(self.message_count)
@@ -29,8 +28,6 @@
 
         return False
 
-=======
->>>>>>> 937839a7
     def error(self, id, title, description, filename="",
               line=1, column=0, context=None):
         "Represents a mock error"
@@ -145,13 +142,9 @@
         # Handles all the E4X stuff and anything that may or may not return
         # a value.
         if "type" not in node or not self._can_handle_node(node["type"]):
-<<<<<<< HEAD
             wrapper = JSWrapper(traverser=self)
             wrapper.set_value(JSObject())
             return wrapper
-=======
-            return JSWrapper(JSObject(), traverser=self)
->>>>>>> 937839a7
         
         self._debug("TRAVERSE>>%s" % (node["type"]))
         
@@ -186,12 +179,7 @@
                         "continue",
                      node["type"]))
         
-<<<<<<< HEAD
         # print node["type"], branches
-=======
-        # If the action doesn't return a result or there is no action, process
-        # the node as if there was no action to begin with.
->>>>>>> 937839a7
         if action_result is None:
             self.debug_level += 1
             # Use the node definition to determine and subsequently traverse
@@ -215,15 +203,9 @@
         # If there is an action and the action returned a value, it should be
         # returned to the node traversal that initiated this node's traversal.
         if returns:
-<<<<<<< HEAD
             if not isinstance(action_result, JSWrapper):
                 return JSWrapper(action_result, traverser=self)
             return action_result
-=======
-            return JSWrapper(action_result, traverser=self)
-
-        return JSWrapper(None, traverser=self)
->>>>>>> 937839a7
     
     def _interpret_block(self, items):
         "Interprets a block of consecutive code"
@@ -401,318 +383,3 @@
         self._debug("SETTING_OBJECT>>LOCAL")
         self.contexts[0 if glob else -1].set(name, value)
         return value
-<<<<<<< HEAD
-=======
-    
-
-class JSContext(object):
-    "A variable context"
-    
-    def __init__(self, context_type):
-        self._type = context_type
-        self.data = {}
-    
-    def get(self, name):
-        name = str(name)
-        return self.data[name] if name in self.data else None
-    
-    def set(self, name, variable):
-        name = str(name)
-        self.data[name] = variable
-    
-    def has_var(self, name):
-        name = str(name)
-        return name in self.data
-
-    def output(self):
-        output = {}
-        for (name, item) in self.data.items():
-            output[name] = str(item)
-        return json.dumps(output)
-
-class JSWrapper(object):
-    "Wraps a JS value and handles contextual functions for it."
-
-    def __init__(self, value=None, const=False, dirty=False, lazy=False,
-                 is_global=False, traverser=None, callable=False):
-
-        self.const = const
-        self.traverser = traverser
-        self.callable = callable
-        self.is_global = is_global # Globals are built seperately
-        self.value = None # Instantiate the placeholder value
-        
-        if value is not None:
-            self.set_value(value, overwrite_const=True)
-
-        self.dirty = dirty
-        self.lazy = lazy
-
-    def set_value(self, value, traverser=None, overwrite_const=False):
-        "Assigns a value to the wrapper"
-
-        # Use a global traverser if it's present.
-        if traverser is None:
-            traverser = self.traverser
-
-        if self.const and not overwrite_const:
-            traverser.err.error(("testcases_javascript_traverser",
-                                 "JSWrapper_set_value",
-                                 "const_overwrite"),
-                                "Overwritten constant value",
-                                "A variable declared as constant has been "
-                                "overwritten in some JS code.",
-                                traverser.filename,
-                                line=traverser.line,
-                                column=traverser.position,
-                                context=traverser.context)
-        
-        # We want to obey the permissions of global objects
-        if self.is_global:
-            # TODO : Write in support for "readonly":False
-            traverser.err.error(("testcases_javascript_traverser",
-                                 "JSWrapper_set_value",
-                                 "global_overwrite"),
-                                "Global overwrite",
-                                "An attempt to overwrite a global varible "
-                                "made in some JS code.",
-                                traverser.filename,
-                                line=traverser.line,
-                                column=traverser.position,
-                                context=traverser.context)
-            return self
-
-
-
-        if isinstance(value, (bool, str, int, float, unicode)):
-            value = JSLiteral(value)
-        # If the value being assigned is a wrapper as well, copy it in
-        elif isinstance(value, JSWrapper):
-            self.value = value.value
-            self.lazy = value.lazy
-            self.dirty = True # This may not be necessary
-            self.is_global = value.is_global
-            # const does not carry over on reassignment
-            return self
-
-        self.value = value
-        return self
-    
-    def set_value_from_expression(self, traverser, node):
-        "Sets the value of the variable from a node object"
-        
-        self.set_value(traverser._traverse_node(node),
-                       traverser=traverser)
-
-    def has_property(self, property):
-        """Returns a boolean value representing the presence of a property"""
-        
-        if self.value is None:
-            return False
-        
-        if self.is_global:
-            # Globals have special rules
-
-            self.traverser._debug("FINDING GLOBAL CHILD")
-            # Make it easier to type (self.value is a pain)
-            data = self.value
-            if "value" not in data: # If there is no value key, return False
-                return False
-
-            # If it's got a dynamic value, evaluate the value and save it.
-            if isinstance(data["value"], types.LambdaType):
-                data["value"] = data["value"]()
-
-            # If it's not a dictionary, it doesn't have the property
-            if not isinstance(data["value"], dict):
-                # TODO: This should implement other types (i.e.: literal props)
-                return False
-
-            return property in data["value"]
-
-        if isinstance(self.value, JSLiteral):
-            return False
-        elif isinstance(self.value, (JSObject, JSPrototype)):
-            # JSPrototype and JSObject always has a value
-            return True
-
-    def contains(self, value):
-        "Serves 'in' for BinaryOperators for lists and dictionaries"
-
-        if isinstance(value, JSWrapper):
-            value = value.get_literal_value()
-
-        if isinstance(self.value, JSArray):
-            # Arrays and lists look at content
-            for val in self.value.elements:
-                if val.get_literal_value() == value:
-                    return True
-        elif isinstance(self.value, (JSObject, JSPrototype)):
-            # Dictionaries look at keys
-            return self.value.has_var(value)
-
-        # Nothing else supports "in"
-        return False
-
-    def get(self, traverser, name):
-        "Retrieves a property from the variable"
-
-        if self.value is None:
-            return JSWrapper(traverser=self)
-
-        if self.is_global:
-            traverser._debug("GETTING GLOBAL MEMBER>>%s" % name)
-            if "value" in self.value and \
-               name in self.value["value"]:
-                return traverser._build_global(name=name,
-                                               entity=self.value["value"][name])
-            else:
-                return JSWrapper(None, traverser=self, lazy=True)
-
-        if isinstance(self.value, JSLiteral):
-            return None # This might need tweaking for properties
-        elif isinstance(self.value, (JSObject, JSArray, JSPrototype)):
-            output = self.value.get(name)
-        else:
-            output = None
-        
-        return JSWrapper(output, traverser=self)
-    
-    def is_literal(self):
-        "Returns whether the content is a literal"
-        return isinstance(self.value, JSLiteral)
-
-    def get_literal_value(self):
-        "Returns the literal value of the wrapper"
-        
-        if self.value is None:
-            return None
-        if self.is_global:
-            return ""
-
-        return self.value.get_literal_value()
-
-    def output(self):
-        "Returns a readable version of the object"
-        if isinstance(self.value, JSLiteral):
-            return self.value.value
-        elif isinstance(self.value, JSPrototype):
-            return "<<PROTOTYPE>>"
-        elif isinstance(self.value, JSObject):
-            properties = {}
-            for (name, property) in self.value.data.items():
-                if property is types.LambdaType:
-                    properties[name] = "<<LAMBDA>>"
-                    continue
-                wrapper = JSWrapper(property, traverser=self)
-                properties[name] = wrapper.output()
-            return json.dumps(properties)
-        elif isinstance(self.value, JSArray):
-            return None # TODO: These aren't implemented yet!
-
-    def __str__(self):
-        "Returns a textual version of the object."
-        return str(self.get_literal_value())
-
-class JSLiteral(object):
-    "Represents a literal JavaScript value"
-    
-    def __init__(self, value=None):
-        self.value = value
-    
-    def set_value(self, value,):
-        self.value = value
-
-    def __str__(self):
-        "Returns a human-readable version of the variable's contents"
-        return json.dumps(self.value)
-
-    def get_literal_value(self):
-        "Returns the literal value of a this literal. Heh."
-        return self.value
-
-class JSObject(object):
-    """Mimics a JS object (function) and is capable of serving as an active
-    context to enable static analysis of `with` statements"""
-    
-    def __init__(self):
-        self.data = {
-            "prototype": JSPrototype(),
-            "constructor": lambda **keys: JSObject(keys["anon"])
-        }
-
-    def get(self, name):
-        "Returns the value associated with a property name"
-        return self.data[name] if name in self.data \
-                else self.data["prototype"].get(name)
-    
-    def get_literal_value(self):
-        "Objects evaluate to empty strings"
-        return ""
-
-    def set(self, name, variable):
-        "Sets the value of a property"
-        self.data[name] = variable
-
-    def has_var(self, name):
-        "Determines if a property exists for an object"
-        does_have = name in self.data
-        if does_have:
-            return True
-
-        return self.data["prototype"].has_var(name)
-
-    def output(self):
-        return str(self.data)
-    
-class JSPrototype:
-    """A lazy JavaScript object that is assumed not to contain any default
-    methods"""
-    
-    def __init__(self):
-        self.data = {}
-    
-    def get(self, name):
-        "Enables static analysis of `with` statements"
-        if name == "prototype":
-            return JSPrototype()
-        elif name not in self.data:
-            return None
-        else:
-            return self.data[name]
-    
-    def get_literal_value():
-        "Same as JSObject; returns an empty string"
-        return ""
-
-    def set(self, name, variable):
-        "Helpful for `with` statements"
-        self.data[name] = variable
-    
-    def has_var(self, name):
-        return name in self.data
-
-    def __str__(self):
-        return "<<PROTOTYPE>>"
-
-    def output(self):
-        "Simply an alias for __str__"
-        return self.__str__()
-
-class JSArray:
-    "A class that represents both a JS Array and a JS list."
-    
-    def __init__(self):
-        self.elements = []
-    
-    def get(self, index):
-        index = int(index)
-        return self.elements[index]
-    
-    def get_literal_value(self):
-        "Arrays return a comma-delimited version of themselves"
-        # Interestingly enough, this allows for things like:
-        # x = [4]
-        # y = x * 3 // y = 12 since x equals "4"
-        return ",".join([str(w.get_literal_value()) for w in self.elements])
->>>>>>> 937839a7
