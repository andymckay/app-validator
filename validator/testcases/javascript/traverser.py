--- conflicted
+++ resolved
@@ -290,25 +290,7 @@
         
         if "dangerous" in entity:
             dang = entity["dangerous"]
-<<<<<<< HEAD
             if dang and not isinstance(dang, types.LambdaType):
-=======
-            if isinstance(dang, types.LambdaType) and args is not None:
-                is_dangerous = dang(*args)
-                if is_dangerous:
-                    self._debug("DANGEROUS>>VIA LAMBDA")
-                    self.err.error(("testcases_javascript_traverser",
-                                    "_build_global",
-                                    "dangerous_global_called"),
-                                   "Dangerous Global Called",
-                                   ["""A dangerous global function was called
-                                    by some JavaScript code.""",
-                                    "Dangerous function: %s" % name],
-                                   self.filename,
-                                   self.line,
-                                   self.context)
-            elif dang:
->>>>>>> 95a9539a
                 self._debug("DANGEROUS")
                 self.err.error(("testcases_javascript_traverser",
                                 "_build_global",
