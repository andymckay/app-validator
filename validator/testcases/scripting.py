import json
import os
import subprocess

import validator.testcases.javascript.traverser as traverser
from validator.contextgenerator import ContextGenerator
from validator.constants import SPIDERMONKEY_INSTALLATION as SPIDERMONKEY

def test_js_file(err, name, data, filename=None, line=0):
    "Tests a JS file by parsing and analyzing its tokens"
    
    if SPIDERMONKEY is None:
        return

    if filename is None:
        filename = name
    
    tree = _get_tree(name, data)
    
    if tree is None:
        return

<<<<<<< HEAD
    t = traverser.Traverser(err, filename, line)
    t.run(tree)
=======
    context = ContextGenerator(data)
    #try:
    t = traverser.Traverser(err=err,
                            filename=filename,
                            start_line=line,
                            context=context)
    t.run(tree)
    #except:
    #    print "An error occurred while running some JavaScript tests."
>>>>>>> 95a9539a

def test_js_snippet(err, data, filename=None, line=0):
    "Process a JS snippet by passing it through to the file tester."
    
    if SPIDERMONKEY is None:
        return
    
    if filename is not None:
        name = "%s:%d" % (filename, line)
    else:
        name = str(line)
    
    # Wrap snippets in a function to prevent the parser from freaking out
    # when return statements exist without a corresponding function.
    data = "(function(){%s\n})()" % data

    test_js_file(err, name, data, filename, line)
    

def _get_tree(name, code):
   
    # TODO : It seems appropriate to cut the `name` parameter out if the
    # parser is going to be installed locally.
    
    if not code:
        return None

    data = json.dumps(code)
    data = "JSON.stringify(Reflect.parse(%s))" % data
    data = "print(%s)" % data

    temp = open("/tmp/temp.js", "w")
    temp.write(data)
    temp.close()
    
    shell = subprocess.Popen([SPIDERMONKEY, "-f", "/tmp/temp.js"],
	                     shell=False,
			     stderr=subprocess.PIPE,
			     stdout=subprocess.PIPE)
    results = shell.communicate()
    data = results[0]
    parsed = json.loads(data)
    return parsed
<|MERGE_RESOLUTION|>--- conflicted
+++ resolved
@@ -20,20 +20,9 @@
     if tree is None:
         return
 
-<<<<<<< HEAD
+    context = ContextGenerator(data)
     t = traverser.Traverser(err, filename, line)
     t.run(tree)
-=======
-    context = ContextGenerator(data)
-    #try:
-    t = traverser.Traverser(err=err,
-                            filename=filename,
-                            start_line=line,
-                            context=context)
-    t.run(tree)
-    #except:
-    #    print "An error occurred while running some JavaScript tests."
->>>>>>> 95a9539a
 
 def test_js_snippet(err, data, filename=None, line=0):
     "Process a JS snippet by passing it through to the file tester."
