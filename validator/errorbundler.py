--- conflicted
+++ resolved
@@ -238,14 +238,9 @@
                   "messages":[],
                   "errors": len(self.errors),
                   "warnings": len(self.warnings),
-<<<<<<< HEAD
                   "notices": len(self.notices),
-                  "message_tree": self.message_tree}
-=======
-                  "infos": len(self.infos),
                   "message_tree": self.message_tree,
                   "metadata": self.metadata}
->>>>>>> e1cf63cd
         
         messages = output["messages"]
         
