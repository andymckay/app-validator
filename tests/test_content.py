import os
from StringIO import StringIO

from js_helper import _do_test_raw

import validator.xpi as xpi
import validator.testcases.content as content
from validator.errorbundler import ErrorBundle
from validator.chromemanifest import ChromeManifest
from helper import _do_test
from validator.constants import *


def test_xpcnativewrappers():
    "Tests that xpcnativewrappers is not in the chrome.manifest"

    err = ErrorBundle()
    assert content.test_xpcnativewrappers(err, {}, None) is None

    err.save_resource("chrome.manifest",
                      ChromeManifest("foo bar"))
    content.test_xpcnativewrappers(err, {}, None)
    assert not err.failed()

    err.save_resource("chrome.manifest",
                      ChromeManifest("xpcnativewrappers on"))
    content.test_xpcnativewrappers(err, {}, None)
    assert err.failed()

<<<<<<< HEAD
=======

def test_ignore_macstuff():
    "Tests that the content manager will ignore Mac-generated files"

    err = ErrorBundle()
    result = content.test_packed_packages(err,
                                          {"__MACOSX": None,
                                           "__MACOSX/foo": None,
                                           "__MACOSX/bar": None,
                                           "__MACOSX/.DS_Store": None,
                                           ".DS_Store": None},
                                          None)
    assert result == 0
>>>>>>> 4ddd78fc


def test_jar_subpackage():
    "Tests JAR files that are subpackages."

<<<<<<< HEAD
    err = ErrorBundle()
    err.set_type(PACKAGE_EXTENSION)
=======
    err = ErrorBundle(None, True)
>>>>>>> 4ddd78fc
    mock_package = MockXPIManager(
        {"chrome/subpackage.jar":
             "tests/resources/content/subpackage.jar",
         "subpackage.jar":
             "tests/resources/content/subpackage.jar"})

    content.testendpoint_validator = \
        MockTestEndpoint(("test_inner_package", ))

    result = content.test_packed_packages(
                                    err,
                                    {"chrome/subpackage.jar":
                                      {"extension": "jar",
                                       "name_lower": "subpackage.jar"},
                                     "subpackage.jar":
                                      {"extension": "jar",
                                       "name_lower": "subpackage.jar"},
                                       },
                                    mock_package)
    print result
    assert result == 2
    content.testendpoint_validator.assert_expectation(
                                    "test_inner_package",
                                    2)
    content.testendpoint_validator.assert_expectation(
                                    "test_inner_package",
                                    2,
                                    "subpackage")

<<<<<<< HEAD
def test_xpi_subpackage():
    "XPIs should never be subpackages; only nested extensions"

    err = ErrorBundle()
    err.set_type(PACKAGE_EXTENSION)
    mock_package = MockXPIManager(
        {"chrome/package.xpi":
             "tests/resources/content/subpackage.jar"})

    content.testendpoint_validator = \
        MockTestEndpoint(("test_package", ))

    result = content.test_packed_packages(
        err,
        {"chrome/package.xpi": {"extension": "xpi",
                                "name_lower": "package.xpi"}},
        mock_package)

    print result
    assert result == 1
    content.testendpoint_validator.assert_expectation(
        "test_package",
        1)
    content.testendpoint_validator.assert_expectation(
        "test_package",
        0,
        "subpackage")

=======
>>>>>>> 4ddd78fc

def test_xpi_tiererror():
    "Tests that tiers are reset when a subpackage is encountered"

    err = ErrorBundle()
    mock_package = MockXPIManager(
        {"foo.xpi":
             "tests/resources/content/subpackage.jar"})
    content.testendpoint_validator = MockTestEndpoint(("test_package", ),
                                                      td_error=True)

    err.set_tier(2)
    result = content.test_packed_packages(err,
                                          {"foo.xpi":
                                               {"extension":"xpi",
                                                "name_lower":"foo.xpi"}},
                                          mock_package)
    assert err.errors[0]["tier"] == 1
    assert err.tier == 2
    assert all(x == 1 for x in content.testendpoint_validator.found_tiers)

<<<<<<< HEAD
def test_jar_nonsubpackage():
    "Tests XPI files that are not subpackages."

    err = ErrorBundle()
    err.set_type(PACKAGE_MULTI)
    err.save_resource("is_multipackage", True)
=======

def test_xpi_nonsubpackage():
    "Tests XPI files that are not subpackages."

    err = ErrorBundle(None, True)
>>>>>>> 4ddd78fc
    mock_package = MockXPIManager(
        {"foo.jar":
             "tests/resources/content/subpackage.jar",
         "chrome/bar.jar":
             "tests/resources/content/subpackage.jar"})

<<<<<<< HEAD
    content.testendpoint_validator = MockTestEndpoint(("test_inner_package",
                                                       "test_package"))
=======
    content.testendpoint_validator = MockTestEndpoint(("test_package", ))
>>>>>>> 4ddd78fc

    result = content.test_packed_packages(
                                    err,
                                    {"foo.jar":
                                      {"extension": "jar",
                                       "name_lower": "foo.jar"},
                                     "chrome/bar.jar":
                                      {"extension": "jar",
                                       "name_lower": "bar.jar"}},
                                    mock_package)
    print result
    assert result == 2
    content.testendpoint_validator.assert_expectation(
                                    "test_package",
                                    2)
    content.testendpoint_validator.assert_expectation(
                                    "test_package",
                                    0,
                                    "subpackage")


def test_markup():
    "Tests markup files in the content validator."

    err = ErrorBundle(None, True)
    mock_package = MockXPIManager(
        {"foo.xml":
             "tests/resources/content/junk.xpi"})

    content.testendpoint_markup = \
        MockMarkupEndpoint(("process", ))

    result = content.test_packed_packages(
                                    err,
                                    {"foo.xml":
                                      {"extension": "xml",
                                       "name_lower": "foo.xml"}},
                                    mock_package)
    print result
    assert result == 1
    content.testendpoint_markup.assert_expectation(
                                    "process",
                                    1)
    content.testendpoint_markup.assert_expectation(
                                    "process",
                                    0,
                                    "subpackage")

<<<<<<< HEAD
def test_css():
    "Tests css files in the content validator."

    err = ErrorBundle()
=======

def test_css():
    "Tests css files in the content validator."

    err = ErrorBundle(None, True)
>>>>>>> 4ddd78fc
    mock_package = MockXPIManager(
        {"foo.css":
             "tests/resources/content/junk.xpi"})

    content.testendpoint_css = \
        MockTestEndpoint(("test_css_file", ))

    result = content.test_packed_packages(
                                    err,
                                    {"foo.css":
                                      {"extension": "css",
                                       "name_lower": "foo.css"}},
                                    mock_package)
    print result
    assert result == 1
    content.testendpoint_css.assert_expectation(
                                    "test_css_file",
                                    1)
    content.testendpoint_css.assert_expectation(
                                    "test_css_file",
                                    0,
                                    "subpackage")


<<<<<<< HEAD
def test_hidden_files():
    """Tests that hidden files are reported."""

    err = ErrorBundle()
    mock_package = MockXPIManager({".hidden":
                                       "tests/resources/content/junk.xpi"})

    content.test_packed_packages(err, {".hidden":
                                           {"extension": "bar",
                                            "name_lower": ".hidden"}},
                                 mock_package)
    print err.print_summary(verbose=True)
    assert err.failed()

    err = ErrorBundle()
    mock_package_mac = MockXPIManager({"dir/__MACOSX/foo":
                                          "tests/resources/content/junk.xpi"})
    content.test_packed_packages(err, {"dir/__MACOSX/foo":
                                           {"extension": "foo",
                                            "name_lower": "foo"}},
                                 mock_package_mac)
    print err.print_summary(verbose=True)
=======
def test_password_in_defaults_prefs():
    """
    Tests that passwords aren't stored in the defaults/preferences/*.js files
    for bug 647109.
    """

    password_js = open("tests/resources/content/password.js").read()
    assert not _do_test_raw(password_js).failed()

    err = ErrorBundle()
    mock_package = MockXPIManager({
        "defaults/preferences/foo.js": "tests/resources/content/password.js"})

    content.test_packed_packages(err,
                                 {"defaults/preferences/foo.js":
                                      {"extension": "js",
                                       "name_lower": "foo.js"}},
                                 mock_package)
    print err.print_summary()
>>>>>>> 4ddd78fc
    assert err.failed()


def test_langpack():
    "Tests a language pack in the content validator."

    err = ErrorBundle(None, True)
    err.set_type(PACKAGE_LANGPACK)
    mock_package = MockXPIManager(
        {"foo.dtd":
             "tests/resources/content/junk.xpi"})

    content.testendpoint_langpack = \
        MockTestEndpoint(("test_unsafe_html", ))

    result = content.test_packed_packages(
                                    err,
                                    {"foo.dtd":
                                      {"extension": "dtd",
                                       "name_lower": "foo.dtd"}},
                                    mock_package)
    print result
    assert result == 1
    content.testendpoint_langpack.assert_expectation(
                                    "test_unsafe_html",
                                    1)
    content.testendpoint_langpack.assert_expectation(
                                    "test_unsafe_html",
                                    0,
                                    "subpackage")


def test_jar_subpackage_bad():
    "Tests JAR files that are bad subpackages."

    err = ErrorBundle(None, True)
    mock_package = MockXPIManager({"chrome/subpackage.jar":
                            "tests/resources/content/junk.xpi"})

    content.testendpoint_validator = \
        MockTestEndpoint(("test_inner_package", ))

    result = content.test_packed_packages(
                                    err,
                                    {"chrome/subpackage.jar":
                                      {"extension": "jar",
                                       "name_lower":
                                           "subpackage_bad.jar"}},
                                    mock_package)
    print result
    assert err.failed()

<<<<<<< HEAD
=======

>>>>>>> 4ddd78fc
class MockTestEndpoint(object):
    """Simulates a test module and reports whether individual tests
    have been attempted on it."""

    def __init__(self, expected, td_error=False):
        expectations = {}
        for expectation in expected:
            expectations[expectation] = {"count": 0,
                                         "subpackage": 0}

        self.expectations = expectations
        self.td_error = td_error
        self.found_tiers = []

    def _tier_test(self, err, package_contents, xpi):
        "A simulated test case for tier errors"
        print "Generating subpackage tier error..."
        self.found_tiers.append(err.tier)
        err.error(("foo", ),
                  "Tier error",
                  "Just a test")

    def __getattribute__(self, name):
        """Detects requests for validation tests and returns an
        object that simulates the outcome of a test."""

        print "Requested: %s" % name

        if name == "test_package" and self.td_error:
            return self._tier_test

        if name in ("expectations",
                    "assert_expectation",
                    "td_error",
                    "_tier_test",
                    "found_tiers"):
            return object.__getattribute__(self, name)

        if name in self.expectations:
            self.expectations[name]["count"] += 1

        if name == "test_package":
            def wrap(package, name, expectation=PACKAGE_ANY):
                pass
        else:
            def wrap(err, con, pak):
                if isinstance(pak, xpi.XPIManager) and pak.subpackage:
                    self.expectations[name]["subpackage"] += 1

        return wrap

    def assert_expectation(self, name, count, type_="count"):
        """Asserts that a particular test has been run a certain number
        of times"""

        print self.expectations
        assert name in self.expectations
        print self.expectations[name][type_]
        assert self.expectations[name][type_] == count


class MockMarkupEndpoint(MockTestEndpoint):
    "Simulates the markup test module"

    def __getattribute__(self, name):

        if name == "MarkupParser":
            return lambda x: self

        return MockTestEndpoint.__getattribute__(self, name)


class MockXPIManager(object):
    """Simulates an XPIManager object to make it much easier to test
    packages and their contents"""

    def __init__(self, package_contents):
        self.contents = package_contents

    def test(self):
        "Simulate an integrity check. Just return true."
        return True

    def read(self, filename):
        "Simulates an unpack-to-memory operation."

        prelim_resource = self.contents[filename]

        if isinstance(prelim_resource, str):

            resource = open(prelim_resource)
            data = resource.read()
            resource.close()

            return data
<|MERGE_RESOLUTION|>--- conflicted
+++ resolved
@@ -27,33 +27,12 @@
     content.test_xpcnativewrappers(err, {}, None)
     assert err.failed()
 
-<<<<<<< HEAD
-=======
-
-def test_ignore_macstuff():
-    "Tests that the content manager will ignore Mac-generated files"
-
-    err = ErrorBundle()
-    result = content.test_packed_packages(err,
-                                          {"__MACOSX": None,
-                                           "__MACOSX/foo": None,
-                                           "__MACOSX/bar": None,
-                                           "__MACOSX/.DS_Store": None,
-                                           ".DS_Store": None},
-                                          None)
-    assert result == 0
->>>>>>> 4ddd78fc
-
 
 def test_jar_subpackage():
     "Tests JAR files that are subpackages."
 
-<<<<<<< HEAD
     err = ErrorBundle()
     err.set_type(PACKAGE_EXTENSION)
-=======
-    err = ErrorBundle(None, True)
->>>>>>> 4ddd78fc
     mock_package = MockXPIManager(
         {"chrome/subpackage.jar":
              "tests/resources/content/subpackage.jar",
@@ -83,7 +62,6 @@
                                     2,
                                     "subpackage")
 
-<<<<<<< HEAD
 def test_xpi_subpackage():
     "XPIs should never be subpackages; only nested extensions"
 
@@ -112,8 +90,6 @@
         0,
         "subpackage")
 
-=======
->>>>>>> 4ddd78fc
 
 def test_xpi_tiererror():
     "Tests that tiers are reset when a subpackage is encountered"
@@ -135,32 +111,20 @@
     assert err.tier == 2
     assert all(x == 1 for x in content.testendpoint_validator.found_tiers)
 
-<<<<<<< HEAD
 def test_jar_nonsubpackage():
     "Tests XPI files that are not subpackages."
 
     err = ErrorBundle()
     err.set_type(PACKAGE_MULTI)
     err.save_resource("is_multipackage", True)
-=======
-
-def test_xpi_nonsubpackage():
-    "Tests XPI files that are not subpackages."
-
-    err = ErrorBundle(None, True)
->>>>>>> 4ddd78fc
     mock_package = MockXPIManager(
         {"foo.jar":
              "tests/resources/content/subpackage.jar",
          "chrome/bar.jar":
              "tests/resources/content/subpackage.jar"})
 
-<<<<<<< HEAD
     content.testendpoint_validator = MockTestEndpoint(("test_inner_package",
                                                        "test_package"))
-=======
-    content.testendpoint_validator = MockTestEndpoint(("test_package", ))
->>>>>>> 4ddd78fc
 
     result = content.test_packed_packages(
                                     err,
@@ -209,18 +173,10 @@
                                     0,
                                     "subpackage")
 
-<<<<<<< HEAD
 def test_css():
     "Tests css files in the content validator."
 
     err = ErrorBundle()
-=======
-
-def test_css():
-    "Tests css files in the content validator."
-
-    err = ErrorBundle(None, True)
->>>>>>> 4ddd78fc
     mock_package = MockXPIManager(
         {"foo.css":
              "tests/resources/content/junk.xpi"})
@@ -245,7 +201,6 @@
                                     "subpackage")
 
 
-<<<<<<< HEAD
 def test_hidden_files():
     """Tests that hidden files are reported."""
 
@@ -268,7 +223,9 @@
                                             "name_lower": "foo"}},
                                  mock_package_mac)
     print err.print_summary(verbose=True)
-=======
+    assert err.failed()
+
+
 def test_password_in_defaults_prefs():
     """
     Tests that passwords aren't stored in the defaults/preferences/*.js files
@@ -288,7 +245,6 @@
                                        "name_lower": "foo.js"}},
                                  mock_package)
     print err.print_summary()
->>>>>>> 4ddd78fc
     assert err.failed()
 
 
@@ -341,10 +297,7 @@
     print result
     assert err.failed()
 
-<<<<<<< HEAD
-=======
-
->>>>>>> 4ddd78fc
+
 class MockTestEndpoint(object):
     """Simulates a test module and reports whether individual tests
     have been attempted on it."""
