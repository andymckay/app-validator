--- conflicted
+++ resolved
@@ -1,25 +1,7 @@
 from js_helper import _do_test, _do_test_raw, _get_var
 
-<<<<<<< HEAD
 def test_basic_concatenation():
     "Tests that contexts work and that basic concat ops are executed properly"
-=======
-def _do_test(path):
-    "Performs a test on a JS file"
-    
-    script = open(path).read()
-
-    err = validator.testcases.scripting.traverser.MockBundler()
-    validator.testcases.scripting.test_js_file(err, path, script)
-
-    return err
-
-def _get_var(err, name):
-    return err.final_context.data[name].get_literal_value()
-
-def test_basic_concatenations():
-    "Tests that contexts work and that basic math is executed properly"
->>>>>>> 937839a7
     
     err = _do_test("tests/resources/javascript/basicstrings.js")
     assert err.message_count == 0
@@ -34,7 +16,6 @@
     assert _get_var(err, "e") == 30
     assert _get_var(err, "f") == 5
 
-<<<<<<< HEAD
 def test_augconcat():
     "Tests augmented concatenation operators"
     
@@ -54,7 +35,7 @@
     xyz_val = err.final_context.data["x"].get(None, "xyz").get_literal_value()
     print xyz_val
     assert xyz_val == "foobar"
-=======
+
 def test_typecasting():
     "Tests that strings are treated as numbers when necessary"
     
@@ -63,5 +44,3 @@
 
     assert _get_var(err, "x") == "44"
     assert _get_var(err, "y") == 16
-
->>>>>>> 937839a7
